--- conflicted
+++ resolved
@@ -274,9 +274,8 @@
 // Failed Consumes are retried with an exponential backoff retrial algorithm.
 // In any case, if the Close channel is closed, this loop will end.
 func (cg *ConsumerGroup) createConsumeLoop(ctx context.Context) {
-<<<<<<< HEAD
 	if cg.state != Initialising {
-		log.Event(ctx, "wrong state for createConsumeLoop", log.Data{"state": cg.state.String()})
+		log.Warn(ctx, "wrong state for createConsumeLoop", log.Data{"state": cg.state.String()})
 		return
 	}
 	cg.state = Starting
@@ -319,13 +318,6 @@
 		cg.state = Starting
 		logData["state"] = Starting
 
-=======
-	cg.wgClose.Add(1)
-	go func() {
-		defer cg.wgClose.Done()
-		logData := log.Data{"topic": cg.topic, "group": cg.group}
-		log.Info(ctx, "started kafka consumer listener loop", logData)
->>>>>>> 22104ee1
 		consumeAttempt := 1
 		for {
 			if cg.state != Starting && cg.state != Consuming {
@@ -334,13 +326,9 @@
 			}
 			select {
 			case <-cg.channels.Closer:
-<<<<<<< HEAD
 				cg.state = Closing
 				logData["state"] = Closing
-				log.Event(ctx, "closed kafka consumer consume loop via closer channel", log.INFO, logData)
-=======
 				log.Info(ctx, "closed kafka consumer consume loop via closer channel", logData)
->>>>>>> 22104ee1
 				return
 			case consume, ok := <-cg.channels.Consume:
 				if !ok {
@@ -362,13 +350,9 @@
 					select {
 					// check if closer channel is closed, signaling that the consumer should stop (don't retry to Consume)
 					case <-cg.channels.Closer:
-<<<<<<< HEAD
 						cg.state = Closing
 						logData["state"] = Closing
-						log.Event(ctx, "closed kafka consumer consume loop via closer channel", log.INFO, logData)
-=======
 						log.Info(ctx, "closed kafka consumer consume loop via closer channel", logData)
->>>>>>> 22104ee1
 						return
 					case consume, ok := <-cg.channels.Consume:
 						if !ok {
